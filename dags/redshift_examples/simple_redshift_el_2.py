--- conflicted
+++ resolved
@@ -51,22 +51,6 @@
     valid with respect to expectations about that data.
     """
 
-<<<<<<< HEAD
-    @task
-    def upload_to_s3():
-        """
-        #### Upload task
-        Simply loads the file to a specified location in S3.
-        """
-        aws_configs = Variable.get("aws_configs", deserialize_json=True)
-        s3_bucket = aws_configs.get("s3_bucket")
-        # Change `CSV_FILE_PATH` to `CSV_CORRUPT_FILE_PATH` for the "sad path".
-        s3_key = aws_configs.get("s3_key_prefix") + "/" + CSV_FILE_PATH
-        s3 = S3Hook()
-        s3.load_file(CSV_FILE_PATH, s3_key,
-                     bucket_name=s3_bucket, replace=True)
-        return {"s3_bucket": s3_bucket, "s3_key": s3_key}
-=======
     upload_file = LocalFilesystemToS3Operator(
         task_id="upload_to_s3",
         filename=CSV_FILE_PATH,
@@ -75,7 +59,6 @@
         aws_conn_id="aws_default",
         replace=True
     )
->>>>>>> 930b2c6e
 
     @task
     def validate_etag():
@@ -85,27 +68,17 @@
         was uploaded without errors.
         """
         s3 = S3Hook()
-<<<<<<< HEAD
-        obj = s3.get_key(key=s3_data.get("s3_key"),
-                         bucket_name=s3_data.get("s3_bucket"))
-        obj_etag = obj.e_tag.strip('"')
-=======
         aws_configs = Variable.get("aws_configs", deserialize_json=True)
         obj = s3.get_key(
             key=f"{aws_configs.get('s3_key_prefix')}/{CSV_FILE_PATH}",
             bucket_name=aws_configs.get("s3_bucket"))
         obj_etag = obj.e_tag.strip('"')
         # Change `CSV_FILE_PATH` to `CSV_CORRUPT_FILE_PATH` for the "sad path".
->>>>>>> 930b2c6e
         file_hash = hashlib.md5(
             open(CSV_FILE_PATH).read().encode("utf-8")).hexdigest()
         if obj_etag != file_hash:
             raise AirflowException(
                 f"Upload Error: Object ETag in S3 did not match hash of local file.")
-<<<<<<< HEAD
-        return s3_data
-=======
->>>>>>> 930b2c6e
 
     validate_file = validate_etag()
 
